--- conflicted
+++ resolved
@@ -3,13 +3,11 @@
     "start": "node src/bot.js",
     "start:messenger": "python3 run_bot.py",
     "start:messenger:headless": "python3 run_bot.py --headless",
-<<<<<<< HEAD
     "start:proxy": "python3 run_proxy.py",
     "start:proxy:limited": "python3 run_proxy.py --bps 1048576",
     "test:messenger": "PYTHONPATH=src python3 test_messenger_bot.py",
     "test:proxy": "PYTHONPATH=src python3 test_proxy.py",
     "check:proxy": "python3 run_proxy.py --check-config",
-=======
     "start:messenger:daemon": "python3 run_bot.py --headless --daemon",
     "test:messenger": "PYTHONPATH=src python3 test_messenger_bot.py",
     "health-check": "python3 health_check.py",
@@ -18,7 +16,6 @@
     "docker:run": "docker-compose up -d",
     "docker:logs": "docker-compose logs -f",
     "docker:stop": "docker-compose down",
->>>>>>> 8ec8998b
     "heroku-postbuild": "echo 'Post-build script'"
   }
 }